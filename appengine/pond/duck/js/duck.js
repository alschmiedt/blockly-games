--- conflicted
+++ resolved
@@ -127,23 +127,10 @@
   BlocklyAce.importBabel();
 
   // Inject Blockly.
-<<<<<<< HEAD
-  var toolbox = document.getElementById('toolbox');
-  BlocklyGames.workspace = Blockly.inject('blockly',
-      {
-        'media': 'third-party/blockly/media/',
-        'oneBasedIndex': false,
-        'rtl': false,
-        'toolbox': toolbox,
-        'trashcan': true,
-        'zoom': {'controls': true, 'wheel': true}
-      });
-=======
   BlocklyInterface.injectBlockly(
       {'rtl': false,
        'trashcan': true,
        'zoom': {'controls': true, 'wheel': true}});
->>>>>>> 3bd1eb67
   Blockly.JavaScript.addReservedWords('scan,cannon,drive,swim,stop,speed,' +
       'damage,health,loc_x,getX,loc_y,getY,');
 };
@@ -213,14 +200,6 @@
       '</value>' +
       '</block>' +
       '</xml>';
-<<<<<<< HEAD
-=======
-  var xml = Blockly.Xml.textToDom(defaultXml);
-  // Clear the workspace to avoid merge.
-  BlocklyInterface.workspace.clear();
-  Blockly.Xml.domToWorkspace(xml, BlocklyInterface.workspace);
-  BlocklyInterface.workspace.clearUndo();
->>>>>>> 3bd1eb67
 
   Pond.Duck.setCode(defaultXml);
 };
@@ -284,16 +263,6 @@
     frame.src = 'pond/docs.html?lang=' + BlocklyGames.LANG +
         '&mode=' + BlocklyGames.LEVEL;
   }
-<<<<<<< HEAD
-=======
-  // Synchronize the JS editor.
-  if (index == JAVASCRIPT && !BlocklyInterface.blocksDisabled) {
-    var code = Blockly.JavaScript.workspaceToCode(BlocklyInterface.workspace);
-    Pond.Duck.ignoreEditorChanges_ = true;
-    BlocklyInterface.editor['setValue'](code, -1);
-    Pond.Duck.ignoreEditorChanges_ = false;
-  }
->>>>>>> 3bd1eb67
 };
 
 /**
@@ -308,14 +277,8 @@
   if (BlocklyInterface.blocksDisabled) {
     if (!code.trim()) {
       // Reestablish link between blocks and JS.
-<<<<<<< HEAD
-      BlocklyGames.workspace.clear();
+      BlocklyInterface.workspace.clear();
       Pond.Duck.setBlocksEnabled(true);
-=======
-      BlocklyInterface.workspace.clear();
-      Blockly.utils.dom.removeClass(Pond.Duck.editorTabs[0], 'tab-disabled');
-      BlocklyInterface.blocksDisabled = false;
->>>>>>> 3bd1eb67
     }
   } else {
     if (!BlocklyInterface.workspace.getTopBlocks(false).length ||
