--- conflicted
+++ resolved
@@ -258,169 +258,6 @@
   return ['loc_y()', Blockly.JavaScript.ORDER_FUNCTION_CALL];
 };
 
-<<<<<<< HEAD
-=======
-Blockly.Blocks['pond_controls_if'] = {
-  /**
-   * If/elseif/else condition.
-   * @this Blockly.Block
-   */
-  init: function() {
-    this.setHelpUrl(Blockly.Msg.CONTROLS_IF_HELPURL);
-    this.setColour(Blockly.Blocks.logic.HUE);
-    this.appendValueInput('IF0')
-        .setCheck('Boolean')
-        .appendField('if (');
-    this.appendDummyInput()
-        .appendField(') {');
-    this.appendStatementInput('DO0');
-    this.appendDummyInput('TAIL')
-        .appendField('}');
-    this.setInputsInline(true);
-    this.setPreviousStatement(true);
-    this.setNextStatement(true);
-    this.setMutator(new Blockly.Mutator(['controls_if_elseif',
-                                         'controls_if_else']));
-    // Assign 'this' to a variable for use in the tooltip closure below.
-    var thisBlock = this;
-    this.setTooltip(function() {
-      if (!thisBlock.elseifCount_ && !thisBlock.elseCount_) {
-        return Blockly.Msg.CONTROLS_IF_TOOLTIP_1;
-      } else if (!thisBlock.elseifCount_ && thisBlock.elseCount_) {
-        return Blockly.Msg.CONTROLS_IF_TOOLTIP_2;
-      } else if (thisBlock.elseifCount_ && !thisBlock.elseCount_) {
-        return Blockly.Msg.CONTROLS_IF_TOOLTIP_3;
-      } else if (thisBlock.elseifCount_ && thisBlock.elseCount_) {
-        return Blockly.Msg.CONTROLS_IF_TOOLTIP_4;
-      }
-      return '';
-    });
-    this.elseifCount_ = 0;
-    this.elseCount_ = 0;
-  },
-  /**
-   * Modify this block to have the correct number of inputs.
-   * @private
-   * @this Blockly.Block
-   */
-  updateShape_: function() {
-    // Delete everything.
-    if (this.getInput('ELSE')) {
-      this.removeInput('ELSEMSG');
-      this.removeInput('ELSE');
-    }
-    var i = 1;
-    while (this.getInput('IF' + i)) {
-      this.removeInput('IF' + i);
-      this.removeInput('TAIL' + i);
-      this.removeInput('DO' + i);
-      i++;
-    }
-    // Rebuild block.
-    for (var i = 1; i <= this.elseifCount_; i++) {
-      this.appendValueInput('IF' + i)
-          .setCheck('Boolean')
-          .appendField('} else if (');
-      this.appendDummyInput('TAIL' + i)
-          .appendField(') {');
-      this.appendStatementInput('DO' + i);
-    }
-    if (this.elseCount_) {
-      this.appendDummyInput('ELSEMSG')
-          .appendField('} else {');
-      this.appendStatementInput('ELSE');
-    }
-    // Move final '}' to the end.
-    this.moveInputBefore('TAIL', null);
-  },
-  mutationToDom: Blockly.Blocks['controls_if'].mutationToDom,
-  domToMutation: Blockly.Blocks['controls_if'].domToMutation,
-  decompose: Blockly.Blocks['controls_if'].decompose,
-  compose: Blockly.Blocks['controls_if'].compose,
-  saveConnections: Blockly.Blocks['controls_if'].saveConnections
-};
-
-Blockly.JavaScript['pond_controls_if'] =
-    Blockly.JavaScript['controls_if'];
-
-/**
- * Comparison operator.
- * @this Blockly.Block
- */
-Blockly.Blocks['logic_compare'].init = function() {
-  var OPERATORS = [
-    ['==', 'EQ'],
-    ['!=', 'NEQ'],
-    ['<', 'LT'],
-    ['<=', 'LTE'],
-    ['>', 'GT'],
-    ['>=', 'GTE']
-  ];
-  this.setHelpUrl(Blockly.Msg.LOGIC_COMPARE_HELPURL);
-  this.setColour(Blockly.Blocks.logic.HUE);
-  this.setOutput(true, 'Boolean');
-  this.appendValueInput('A');
-  this.appendValueInput('B')
-      .appendField(new Blockly.FieldDropdown(OPERATORS), 'OP');
-  this.setInputsInline(true);
-  // Assign 'this' to a variable for use in the tooltip closure below.
-  var thisBlock = this;
-  this.setTooltip(function() {
-    var op = thisBlock.getFieldValue('OP');
-    var TOOLTIPS = {
-      EQ: Blockly.Msg.LOGIC_COMPARE_TOOLTIP_EQ,
-      NEQ: Blockly.Msg.LOGIC_COMPARE_TOOLTIP_NEQ,
-      LT: Blockly.Msg.LOGIC_COMPARE_TOOLTIP_LT,
-      LTE: Blockly.Msg.LOGIC_COMPARE_TOOLTIP_LTE,
-      GT: Blockly.Msg.LOGIC_COMPARE_TOOLTIP_GT,
-      GTE: Blockly.Msg.LOGIC_COMPARE_TOOLTIP_GTE
-    };
-    return TOOLTIPS[op];
-  });
-  this.prevBlocks_ = [null, null];
-};
-
-Blockly.Msg.LOGIC_OPERATION_AND = '&&';
-Blockly.Msg.LOGIC_OPERATION_OR = '||';
-
-Blockly.Msg.LOGIC_BOOLEAN_TRUE = 'true';
-Blockly.Msg.LOGIC_BOOLEAN_FALSE = 'false';
-
-Blockly.Blocks['pond_loops_while'] = {
-  /**
-   * Do while/until loop.
-   * @this Blockly.Block
-   */
-  init: function() {
-    this.jsonInit({
-      "message0": "while ( %1 ) { %2 %3 }",
-      "args0": [
-        {
-          "type": "input_value",
-          "name": "BOOL",
-          "check": "Boolean"
-        },
-        {
-          "type": "input_dummy"
-        },
-        {
-          "type": "input_statement",
-          "name": "DO"
-        }
-      ],
-      "previousStatement": null,
-      "nextStatement": null,
-      "colour": Pond.Blocks.LOOPS_HUE,
-      "tooltip": Blockly.Msg.CONTROLS_WHILEUNTIL_TOOLTIP_WHILE,
-      "helpUrl": Blockly.Msg.CONTROLS_WHILEUNTIL_HELPURL
-    });
-  }
-};
-
-Blockly.JavaScript['pond_loops_while'] =
-    Blockly.JavaScript['controls_whileUntil'];
-
->>>>>>> 14dc17fb
 Blockly.Blocks['pond_math_number'] = {
   /**
    * Numeric or angle value.
@@ -477,64 +314,6 @@
   }
 };
 
-<<<<<<< HEAD
-=======
-Blockly.JavaScript['pond_math_number'] = Blockly.JavaScript['math_number'];
-
-Blockly.Blocks['pond_math_arithmetic'] = {
-  /**
-   * Block for basic arithmetic operator.
-   * @this Blockly.Block
-   */
-  init: function() {
-    this.jsonInit({
-      "message0": "%1 %2 %3",
-      "args0": [
-        {
-          "type": "input_value",
-          "name": "A",
-          "check": "Number"
-        },
-        {
-          "type": "field_dropdown",
-          "name": "OP",
-          "options": [
-            ["+", "ADD"],
-            ["-", "MINUS"],
-            ["*", "MULTIPLY"],
-            ["/", "DIVIDE"]
-          ]
-        },
-        {
-          "type": "input_value",
-          "name": "B",
-          "check": "Number"
-        }
-      ],
-      "inputsInline": true,
-      "output": "Number",
-      "colour": Blockly.Blocks.math.HUE,
-      "helpUrl": Blockly.Msg.MATH_ARITHMETIC_HELPURL
-    });
-    // Assign 'this' to a variable for use in the tooltip closure below.
-    var thisBlock = this;
-    this.setTooltip(function() {
-      var mode = thisBlock.getFieldValue('OP');
-      var TOOLTIPS = {
-        'ADD': Blockly.Msg.MATH_ARITHMETIC_TOOLTIP_ADD,
-        'MINUS': Blockly.Msg.MATH_ARITHMETIC_TOOLTIP_MINUS,
-        'MULTIPLY': Blockly.Msg.MATH_ARITHMETIC_TOOLTIP_MULTIPLY,
-        'DIVIDE': Blockly.Msg.MATH_ARITHMETIC_TOOLTIP_DIVIDE
-      };
-      return TOOLTIPS[mode];
-    });
-  }
-};
-
-Blockly.JavaScript['pond_math_arithmetic'] =
-    Blockly.JavaScript['math_arithmetic'];
-
->>>>>>> 14dc17fb
 Blockly.Blocks['pond_math_single'] = {
   /**
    * Advanced math operators with single operand.
@@ -627,185 +406,7 @@
   return [code, Blockly.JavaScript.ORDER_FUNCTION_CALL];
 };
 
-<<<<<<< HEAD
 Blockly.JavaScript['pond_math_number'] = Blockly.JavaScript['math_number'];
-=======
-Blockly.Blocks['pond_math_change'] = {
-  /**
-   * Add to a variable in place.
-   * @this Blockly.Block
-   */
-  init: function() {
-    this.jsonInit({
-      "message0": "%1 += %2;",
-      "args0": [
-        {
-          "type": "field_variable",
-          "name": "VAR",
-          "variable": "name"
-        },
-        {
-          "type": "input_value",
-          "name": "DELTA",
-          "check": "Number"
-        }
-      ],
-      "inputsInline": true,
-      "previousStatement": null,
-      "nextStatement": null,
-      "colour": Blockly.Blocks.math.HUE,
-      "helpUrl": Blockly.Msg.MATH_CHANGE_HELPURL
-    });
-    // Assign 'this' to a variable for use in the tooltip closure below.
-    var thisBlock = this;
-    this.setTooltip(function() {
-      return Blockly.Msg.MATH_CHANGE_TOOLTIP.replace('%1',
-          thisBlock.getFieldValue('VAR'));
-    });
-  }
-};
-
-Blockly.JavaScript['pond_math_change'] = Blockly.JavaScript['math_change'];
-
-Blockly.Msg.MATH_RANDOM_FLOAT_TITLE_RANDOM = 'Math.random()';
-
-/**
- * Variable getter.
- * @this Blockly.Block
- */
-Blockly.Blocks['variables_get'].init = function() {
-  this.setHelpUrl(Blockly.Msg.VARIABLES_GET_HELPURL);
-  this.setColour(Blockly.Blocks.variables.HUE);
-  this.appendDummyInput()
-      .appendField(new Blockly.FieldVariable('name'), 'VAR');
-  this.setOutput(true);
-  this.setTooltip(Blockly.Msg.VARIABLES_GET_TOOLTIP);
-  this.contextMenuMsg_ = Blockly.Msg.VARIABLES_GET_CREATE_SET;
-  this.contextMenuType_ = 'variables_set';
-};
-
-/**
- * Variable setter.
- * @this Blockly.Block
- */
-Blockly.Blocks['variables_set'].init = function() {
-  this.setHelpUrl(Blockly.Msg.VARIABLES_SET_HELPURL);
-  this.setColour(Blockly.Blocks.variables.HUE);
-  this.appendValueInput('VALUE')
-      .appendField('var')
-      .appendField(new Blockly.FieldVariable('name'), 'VAR')
-      .appendField('=');
-  this.appendDummyInput()
-      .appendField(';');
-  this.setInputsInline(true);
-  this.setPreviousStatement(true);
-  this.setNextStatement(true);
-  this.setTooltip(Blockly.Msg.VARIABLES_SET_TOOLTIP);
-  this.contextMenuMsg_ = Blockly.Msg.VARIABLES_SET_CREATE_GET;
-  this.contextMenuType_ = 'variables_get';
-};
-
-/**
- * Define a procedure with no return value.
- * @this Blockly.Block
- */
-Blockly.Blocks['procedures_defnoreturn'].init = function() {
-  this.setHelpUrl(Blockly.Msg.PROCEDURES_DEFNORETURN_HELPURL);
-  this.setColour(Blockly.Blocks.procedures.HUE);
-  var name = Blockly.Procedures.findLegalName(
-      Blockly.Msg.PROCEDURES_DEFNORETURN_PROCEDURE, this);
-  this.appendDummyInput()
-      .appendField('function')
-      .appendField(new Blockly.FieldTextInput(name,
-      Blockly.Procedures.rename), 'NAME')
-      .appendField('(')
-      .appendField('', 'PARAMS')
-      .appendField(') {');
-  this.setStatements_(true);
-  this.appendDummyInput()
-      .appendField('}');
-  this.setMutator(new Blockly.Mutator(['procedures_mutatorarg']));
-  this.setTooltip(Blockly.Msg.PROCEDURES_DEFNORETURN_TOOLTIP);
-  this.arguments_ = [];
-  this.statementConnection_ = null;
-};
-
-/**
- * Define a procedure with a return value.
- * @this Blockly.Block
- */
-Blockly.Blocks['procedures_defreturn'].init = function() {
-  this.setHelpUrl(Blockly.Msg.PROCEDURES_DEFRETURN_HELPURL);
-  this.setColour(Blockly.Blocks.procedures.HUE);
-  var name = Blockly.Procedures.findLegalName(
-      Blockly.Msg.PROCEDURES_DEFRETURN_PROCEDURE, this);
-  this.appendDummyInput()
-      .appendField('function')
-      .appendField(new Blockly.FieldTextInput(name,
-      Blockly.Procedures.rename), 'NAME')
-      .appendField('(')
-      .appendField('', 'PARAMS')
-      .appendField(') {');
-  this.appendValueInput('RETURN')
-      .setAlign(Blockly.ALIGN_RIGHT)
-      .appendField('return');
-  this.appendDummyInput()
-      .appendField('}');
-  this.setMutator(new Blockly.Mutator(['procedures_mutatorarg']));
-  this.setTooltip(Blockly.Msg.PROCEDURES_DEFRETURN_TOOLTIP);
-  this.arguments_ = [];
-  this.setStatements_(true);
-  this.statementConnection_ = null;
-};
-
-Blockly.Msg.PROCEDURES_BEFORE_PARAMS = '';
-
-/**
- * Call a procedure with no return value.
- * @this Blockly.Block
- */
-Blockly.Blocks['procedures_callnoreturn'].init = function() {
-  this.setHelpUrl(Blockly.Msg.PROCEDURES_CALLNORETURN_HELPURL);
-  this.setColour(Blockly.Blocks.procedures.HUE);
-  this.appendDummyInput()
-      .appendField('', 'NAME')
-      .appendField('(');
-  this.appendDummyInput('TAIL')
-      .appendField(');');
-  this.setInputsInline(true);
-  this.setPreviousStatement(true);
-  this.setNextStatement(true);
-  this.setTooltip(Blockly.Msg.PROCEDURES_CALLNORETURN_TOOLTIP);
-  this.arguments_ = [];
-  this.quarkConnections_ = {};
-  this.quarkArguments_ = null;
-};
-
-/**
- * Modify this block to have the correct number of arguments.
- * @private
- * @this Blockly.Block
- */
-Blockly.Blocks['procedures_callnoreturn'].updateShape_ = function() {
-  for (var i = 0; i < this.arguments_.length; i++) {
-    if (!this.getInput('ARG' + i)) {
-      // Add new input.
-      var field = new Blockly.FieldLabel(this.arguments_[i]);
-      var input = this.appendValueInput('ARG' + i);
-      if (i > 0) {
-        input.appendField(',');
-      }
-      input.init();
-    }
-  }
-  // Remove deleted inputs.
-  while (this.getInput('ARG' + i)) {
-    this.removeInput('ARG' + i);
-    i++;
-  }
-  this.moveInputBefore('TAIL', null);
-};
->>>>>>> 14dc17fb
 
 /**
  * Defining aliases to support blockly xml generated with old naming.
