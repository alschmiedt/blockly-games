--- conflicted
+++ resolved
@@ -346,7 +346,6 @@
   });
 };
 
-<<<<<<< HEAD
 /**
  * Block for random integer between [X] and [Y].
  * @this Blockly.Block
@@ -374,10 +373,7 @@
   });
 };
 
-Blockly.Msg.MATH_RANDOM_FLOAT_TITLE_RANDOM = 'Math.random()';
-=======
 Blockly.Msg.MATH_RANDOM_FLOAT_TITLE_RANDOM = 'Math.random  (  )';
->>>>>>> 53c6ab5d
 
 Blockly.Msg.LISTS_CREATE_EMPTY_TITLE = '[ ]';
 Blockly.Msg.LISTS_CREATE_WITH_INPUT_WITH = '[';
