/**
 * @license
 * Copyright 2013 Google LLC
 *
 * Licensed under the Apache License, Version 2.0 (the "License");
 * you may not use this file except in compliance with the License.
 * You may obtain a copy of the License at
 *
 *   http://www.apache.org/licenses/LICENSE-2.0
 *
 * Unless required by applicable law or agreed to in writing, software
 * distributed under the License is distributed on an "AS IS" BASIS,
 * WITHOUT WARRANTIES OR CONDITIONS OF ANY KIND, either express or implied.
 * See the License for the specific language governing permissions and
 * limitations under the License.
 */

/**
 * @fileoverview Common support code for games that embed Blockly.
 * @author fraser@google.com (Neil Fraser)
 */
'use strict';

goog.provide('BlocklyInterface');

goog.require('Blockly');
goog.require('Blockly.geras.Renderer');
goog.require('BlocklyGames');
goog.require('BlocklyGames.Msg');
goog.require('BlocklyStorage');


/**
 * Blockly's main workspace.
 * @type Blockly.WorkspaceSvg
 */
BlocklyInterface.workspace = null;

/**
 * Text editor (used as an alternative to Blockly in advanced apps).
 * @type Object
 */
BlocklyInterface.editor = null;

/**
 * Is the blocks editor disabled due to the JS editor having control?
 * @type boolean
 */
BlocklyInterface.blocksDisabled = false;

/**
 * Common startup tasks for all apps.
 */
BlocklyInterface.init = function() {
  BlocklyGames.init();

  // Disable the link button if page isn't backed by App Engine storage.
  var linkButton = document.getElementById('linkButton');
  if (linkButton) {
    if (!BlocklyGames.IS_HTML) {
      BlocklyStorage.getCode = BlocklyInterface.getCode;
      BlocklyStorage.setCode = BlocklyInterface.setCode;
      BlocklyGames.bindClick(linkButton, BlocklyStorage.link);
    } else {
      linkButton.style.display = 'none';
    }
  }

  var languageMenu = document.getElementById('languageMenu');
  if (languageMenu) {
    languageMenu.addEventListener('change',
        BlocklyInterface.changeLanguage, true);
  }
};

/**
 * Load blocks saved on App Engine Storage or in session/local storage.
 * @param {string} defaultXml Text representation of default blocks.
 * @param {boolean|!Function} inherit If true or a function, load blocks from
 *     previous level.  If a function, call it to modify the inherited blocks.
 */
BlocklyInterface.loadBlocks = function(defaultXml, inherit) {
  if (!BlocklyGames.IS_HTML && window.location.hash.length > 1) {
    // An href with #key triggers an AJAX call to retrieve saved blocks.
    BlocklyStorage.retrieveXml(window.location.hash.substring(1));
    return;
  }

  // Language switching stores the blocks during the reload.
  var loadOnce = null;
  try {
    loadOnce = window.sessionStorage.loadOnceBlocks;
  } catch (e) {
    // Firefox sometimes throws a SecurityError when accessing sessionStorage.
    // Restarting Firefox fixes this, so it looks like a bug.
  }
  if (loadOnce) {
    delete window.sessionStorage.loadOnceBlocks;
  }

  var savedLevel =
      BlocklyGames.loadFromLocalStorage(BlocklyGames.NAME, BlocklyGames.LEVEL);
  var inherited = inherit &&
      BlocklyGames.loadFromLocalStorage(BlocklyGames.NAME,
                                        BlocklyGames.LEVEL - 1);
  if (inherited && typeof inherit == 'function') {
    inherited = inherit(inherited);
  }

  var restore = loadOnce || savedLevel || inherited || defaultXml;
  if (restore) {
    BlocklyInterface.setCode(restore);
  }
};

/**
 * Set the given code (XML or JS) to the editor (Blockly or ACE).
 * @param {string} code XML or JS code.
 * @param {boolean=} opt_setJSOverride Whether to set JS editor, even if blocks
 *    are not currently disabled.
 */
BlocklyInterface.setCode = function(code, opt_setJSOverride) {
  if (BlocklyInterface.blocksDisabled || opt_setJSOverride) {
    // Text editor.
    BlocklyInterface.editor['setValue'](code, -1);
  } else {
    // Blockly editor.
    var xml = Blockly.Xml.textToDom(code);
    // Clear the workspace to avoid merge.
    BlocklyInterface.workspace.clear();
    Blockly.Xml.domToWorkspace(xml, BlocklyInterface.workspace);
    BlocklyInterface.workspace.clearUndo();
  }
};

/**
 * Get the user's code (XML or JS) from the editor (Blockly or ACE).
 * @return {string} XML or JS code.
 */
BlocklyInterface.getCode = function() {
  if (BlocklyInterface.blocksDisabled) {
    // Text editor.
    var text = BlocklyInterface.editor['getValue']();
  } else {
    // Blockly editor.
<<<<<<< HEAD
    var text = BlocklyInterface.getXml();
=======
    var xml = Blockly.Xml.workspaceToDom(BlocklyInterface.workspace, true);
    // Remove x/y coordinates from XML if there's only one block stack.
    // There's no reason to store this, removing it helps with anonymity.
    if (BlocklyInterface.workspace.getTopBlocks(false).length == 1 &&
        xml.querySelector) {
      var block = xml.querySelector('block');
      if (block) {
        block.removeAttribute('x');
        block.removeAttribute('y');
      }
    }
    var text = Blockly.Xml.domToText(xml);
>>>>>>> 3bd1eb67
  }
  return text;
};

/**
 * Get the user's executable code as JS from the editor (Blockly or ACE).
 * @return {string} JS code.
 */
BlocklyInterface.getJsCode = function() {
  if (BlocklyInterface.blocksDisabled) {
    // Text editor.
    return BlocklyInterface.editor['getValue']();
  }
  // Blockly editor.
  return Blockly.JavaScript.workspaceToCode(BlocklyInterface.workspace);
};

/**
<<<<<<< HEAD
 * Get the user's XML code from the Blockly editor.
 * @return {string} XML.
 */
BlocklyInterface.getXml = function() {
  var xml = Blockly.Xml.workspaceToDom(BlocklyGames.workspace, true);
  // Remove x/y coordinates from XML if there's only one block stack.
  // There's no reason to store this, removing it helps with anonymity.
  if (BlocklyGames.workspace.getTopBlocks(false).length == 1 &&
      xml.querySelector) {
    var block = xml.querySelector('block');
    if (block) {
      block.removeAttribute('x');
      block.removeAttribute('y');
    }
  }
  return Blockly.Xml.domToText(xml);
};

/**
 * Return the main workspace.
 * @return {Blockly.WorkspaceSvg}
=======
 * Monitor the block or JS editor.  If a change is made that changes the code,
 * clear the key from the URL.
>>>>>>> 3bd1eb67
 */
BlocklyInterface.codeChanged = function() {
  if (typeof BlocklyStorage == 'object' && BlocklyStorage.startCode !== null) {
    if (BlocklyStorage.startCode != BlocklyInterface.getCode()) {
      window.location.hash = '';
      BlocklyStorage.startCode = null;
    }
  }
};

/**
 * Inject Blockly workspace into page.
 * @param {!Object} options Dictionary of Blockly options.
 */
BlocklyInterface.injectBlockly = function(options) {
  var toolbox = document.getElementById('toolbox');
  if (toolbox) {
    options['toolbox'] = toolbox;
  }
  options['media'] = 'third-party/blockly/media/';
  options['oneBasedIndex'] = false;
  BlocklyInterface.workspace = Blockly.inject('blockly', options);
  BlocklyInterface.workspace.addChangeListener(BlocklyInterface.codeChanged);
};

/**
 * Save the blocks for this level to persistent client-side storage.
 */
BlocklyInterface.saveToLocalStorage = function() {
  // MSIE 11 does not support localStorage on file:// URLs.
  if (typeof Blockly == undefined || !window.localStorage) {
    return;
  }
  var name = BlocklyGames.NAME + BlocklyGames.LEVEL;
  window.localStorage[name] = BlocklyInterface.getCode();
};

/**
 * Go to the index page.
 */
BlocklyInterface.indexPage = function() {
  window.location = (BlocklyGames.IS_HTML ? 'index.html' : './') +
      '?lang=' + BlocklyGames.LANG;
};

/**
 * Save the blocks/code for a one-time reload.
 */
BlocklyInterface.saveToSessionStorage = function() {
  // Store the blocks for the duration of the reload.
  // MSIE 11 does not support sessionStorage on file:// URLs.
  if (window.sessionStorage) {
    window.sessionStorage.loadOnceBlocks = BlocklyInterface.getCode();
  }
};

/**
 * Save the blocks and reload with a different language.
 */
BlocklyInterface.changeLanguage = function() {
  BlocklyInterface.saveToSessionStorage();
  BlocklyGames.changeLanguage();
};

/**
 * Go to the next level.
 */
BlocklyInterface.nextLevel = function() {
  if (BlocklyGames.LEVEL < BlocklyGames.MAX_LEVEL) {
    window.location = window.location.protocol + '//' +
        window.location.host + window.location.pathname +
        '?lang=' + BlocklyGames.LANG + '&level=' + (BlocklyGames.LEVEL + 1);
  } else {
    BlocklyInterface.indexPage();
  }
};

/**
 * Highlight the block (or clear highlighting).
 * @param {?string} id ID of block that triggered this action.
 * @param {boolean=} opt_state If undefined, highlight specified block and
 * automatically unhighlight all others.  If true or false, manually
 * highlight/unhighlight the specified block.
 */
BlocklyInterface.highlight = function(id, opt_state) {
  if (id) {
    var m = id.match(/^block_id_([^']+)$/);
    if (m) {
      id = m[1];
    }
  }
  BlocklyInterface.workspace.highlightBlock(id, opt_state);
};

/**
 * Inject readonly Blockly.  Only inserts once.
 * @param {string} id ID of div to be injected into.
 * @param {string|!Array.<string>} xml XML string(s) describing blocks.
 */
BlocklyInterface.injectReadonly = function(id, xml) {
  var div = document.getElementById(id);
  if (!div.firstChild) {
    var rtl = BlocklyGames.isRtl();
    var workspace = Blockly.inject(div, {'rtl': rtl, 'readOnly': true});
    if (typeof xml != 'string') {
      xml = xml.join('');
    }
    Blockly.Xml.domToWorkspace(Blockly.Xml.textToDom(xml), workspace);
  }
};

/**
 * Convert the user's code to raw JavaScript.
 * @param {string} code Generated code.
 * @return {string} The code without serial numbers.
 */
BlocklyInterface.stripCode = function(code) {
  // Strip out serial numbers.
  code = code.replace(/(,\s*)?'block_id_[^']+'\)/g, ')');
  return code.replace(/\s+$/, '');
};

/**
 * Determine if this event is unwanted.
 * @param {!Event} e Mouse or touch event.
 * @return {boolean} True if spam.
 */
BlocklyInterface.eventSpam = function(e) {
  // Touch screens can generate 'touchend' followed shortly thereafter by
  // 'click'.  For now, just look for this very specific combination.
  // Some devices have both mice and touch, but assume the two won't occur
  // within two seconds of each other.
  var touchMouseTime = 2000;
  if (e.type == 'click' &&
      BlocklyInterface.eventSpam.previousType_ == 'touchend' &&
      BlocklyInterface.eventSpam.previousDate_ + touchMouseTime > Date.now()) {
    e.preventDefault();
    e.stopPropagation();
    return true;
  }
  // Users double-click or double-tap accidentally.
  var doubleClickTime = 400;
  if (BlocklyInterface.eventSpam.previousType_ == e.type &&
      BlocklyInterface.eventSpam.previousDate_ + doubleClickTime > Date.now()) {
    e.preventDefault();
    e.stopPropagation();
    return true;
  }
  BlocklyInterface.eventSpam.previousType_ = e.type;
  BlocklyInterface.eventSpam.previousDate_ = Date.now();
  return false;
};

BlocklyInterface.eventSpam.previousType_ = null;
BlocklyInterface.eventSpam.previousDate_ = 0;

/**
 * Load the JavaScript interpreter.
 * Defer loading until page is loaded and responsive.
 */
BlocklyInterface.importInterpreter = function() {
  function load() {
    //<script type="text/javascript"
    //  src="third-party/JS-Interpreter/compressed.js"></script>
    var script = document.createElement('script');
    script.type = 'text/javascript';
    script.src = 'third-party/JS-Interpreter/compressed.js';
    document.head.appendChild(script);
  }
  setTimeout(load, 1);
};

/**
 * Load the Prettify CSS and JavaScript.
 * Defer loading until page is loaded and responsive.
 */
BlocklyInterface.importPrettify = function() {
  function load() {
    //<link rel="stylesheet" type="text/css" href="common/prettify.css">
    //<script type="text/javascript" src="common/prettify.js"></script>
    var link = document.createElement('link');
    link.rel = 'stylesheet';
    link.type = 'text/css';
    link.href = 'common/prettify.css';
    document.head.appendChild(link);
    var script = document.createElement('script');
    script.type = 'text/javascript';
    script.src = 'common/prettify.js';
    document.head.appendChild(script);
  }
  setTimeout(load, 1);
};<|MERGE_RESOLUTION|>--- conflicted
+++ resolved
@@ -143,22 +143,7 @@
     var text = BlocklyInterface.editor['getValue']();
   } else {
     // Blockly editor.
-<<<<<<< HEAD
     var text = BlocklyInterface.getXml();
-=======
-    var xml = Blockly.Xml.workspaceToDom(BlocklyInterface.workspace, true);
-    // Remove x/y coordinates from XML if there's only one block stack.
-    // There's no reason to store this, removing it helps with anonymity.
-    if (BlocklyInterface.workspace.getTopBlocks(false).length == 1 &&
-        xml.querySelector) {
-      var block = xml.querySelector('block');
-      if (block) {
-        block.removeAttribute('x');
-        block.removeAttribute('y');
-      }
-    }
-    var text = Blockly.Xml.domToText(xml);
->>>>>>> 3bd1eb67
   }
   return text;
 };
@@ -177,15 +162,14 @@
 };
 
 /**
-<<<<<<< HEAD
  * Get the user's XML code from the Blockly editor.
  * @return {string} XML.
  */
 BlocklyInterface.getXml = function() {
-  var xml = Blockly.Xml.workspaceToDom(BlocklyGames.workspace, true);
+  var xml = Blockly.Xml.workspaceToDom(BlocklyInterface.workspace, true);
   // Remove x/y coordinates from XML if there's only one block stack.
   // There's no reason to store this, removing it helps with anonymity.
-  if (BlocklyGames.workspace.getTopBlocks(false).length == 1 &&
+  if (BlocklyInterface.workspace.getTopBlocks(false).length == 1 &&
       xml.querySelector) {
     var block = xml.querySelector('block');
     if (block) {
@@ -197,12 +181,8 @@
 };
 
 /**
- * Return the main workspace.
- * @return {Blockly.WorkspaceSvg}
-=======
  * Monitor the block or JS editor.  If a change is made that changes the code,
  * clear the key from the URL.
->>>>>>> 3bd1eb67
  */
 BlocklyInterface.codeChanged = function() {
   if (typeof BlocklyStorage == 'object' && BlocklyStorage.startCode !== null) {
